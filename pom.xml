<project xmlns="http://maven.apache.org/POM/4.0.0"
         xmlns:xsi="http://www.w3.org/2001/XMLSchema-instance"
         xsi:schemaLocation="http://maven.apache.org/POM/4.0.0 http://maven.apache.org/xsd/maven-4.0.0.xsd">
    <modelVersion>4.0.0</modelVersion>

    <properties>
        <java.version>17</java.version>
<<<<<<< HEAD
        <hapi.fhir.jpa.server.starter.revision>1</hapi.fhir.jpa.server.starter.revision>
        <clinical-reasoning.version>3.23.0</clinical-reasoning.version>
=======
        <hapi.fhir.jpa.server.starter.revision>2</hapi.fhir.jpa.server.starter.revision>
        <clinical-reasoning.version>3.24.0</clinical-reasoning.version>
>>>>>>> 8224cae1
    </properties>

    <!-- one-liner to take you to the cloud with settings form the application.yaml file: -->
    <!-- 'mvn clean package com.google.cloud.tools:jib-maven-plugin:dockerBuild -Dimage=distroless-hapi && docker run -p 8080:8080 distroless-hapi' -->
    <!--
    Note: HAPI projects use the "hapi-fhir" POM as their base to provide easy management.
    You do not need to use this in your own projects, so the "parent" tag and it's
    contents below may be removed
    if you are using this file as a basis for your own project.
    -->
    <parent>
        <groupId>ca.uhn.hapi.fhir</groupId>
        <artifactId>hapi-fhir</artifactId>
        <version>8.4.0</version>
    </parent>

    <artifactId>hapi-fhir-jpaserver-starter</artifactId>
    <version>${project.parent.version}-${hapi.fhir.jpa.server.starter.revision}</version>
    <packaging>war</packaging>

    <prerequisites>
        <maven>3.8.3</maven>
    </prerequisites>

    <name>HAPI FHIR JPA Server - Starter Project</name>

    <repositories>
        <repository>
            <name>Central Portal Snapshots</name>
            <id>central-portal-snapshots</id>
            <url>https://central.sonatype.com/repository/maven-snapshots/</url>
            <releases>
                <enabled>false</enabled>
            </releases>
            <snapshots>
                <enabled>true</enabled>
            </snapshots>
        </repository>
    </repositories>

    <dependencyManagement>
       <dependencies>

            <dependency>
               <groupId>org.glassfish.jaxb</groupId>
               <artifactId>jaxb-runtime</artifactId>
               <version>2.3.8</version>
           </dependency>
       </dependencies>
    </dependencyManagement>

    <dependencies>

        <dependency>
            <groupId>org.postgresql</groupId>
            <artifactId>postgresql</artifactId>
        </dependency>
        <dependency>
          <groupId>com.microsoft.sqlserver</groupId>
          <artifactId>mssql-jdbc</artifactId>
        </dependency>

        <!-- Needed for Email subscriptions -->
        <dependency>
            <groupId>org.simplejavamail</groupId>
            <artifactId>simple-java-mail</artifactId>
            <exclusions>
                <exclusion>
                    <groupId>jakarta.annotation</groupId>
                    <artifactId>jakarta.annotation-api</artifactId>
                </exclusion>
            </exclusions>
        </dependency>

        <!-- This dependency includes the core HAPI-FHIR classes -->
        <dependency>
            <groupId>ca.uhn.hapi.fhir</groupId>
            <artifactId>hapi-fhir-base</artifactId>
            <version>${project.parent.version}</version>
        </dependency>
        <!-- This dependency includes the EmailSenderImpl we will be using instead of standard javamail.-->
        <dependency>
            <groupId>ca.uhn.hapi.fhir</groupId>
            <artifactId>hapi-fhir-jpaserver-subscription</artifactId>
            <version>${project.parent.version}</version>
            <exclusions>
                <exclusion>
                    <groupId>com.zaxxer</groupId>
                    <artifactId>HikariCP-java7</artifactId>
                </exclusion>
            </exclusions>
        </dependency>

        <!-- This dependency includes the JPA server itself, which is packaged separately from the rest of HAPI FHIR -->
        <dependency>
            <groupId>ca.uhn.hapi.fhir</groupId>
            <artifactId>hapi-fhir-jpaserver-base</artifactId>
            <version>${project.parent.version}</version>
            <exclusions>
                <exclusion>
                    <groupId>org.springframework</groupId>
                    <artifactId>spring-jcl</artifactId>
                </exclusion>
                <exclusion>
                    <groupId>commons-logging</groupId>
                    <artifactId>commons-logging</artifactId>
                </exclusion>
            </exclusions>
        </dependency>
        <!-- This dependency includes the JPA CQL Server -->
        <dependency>
            <groupId>org.opencds.cqf.fhir</groupId>
            <artifactId>cqf-fhir-cr-hapi</artifactId>
            <version>${clinical-reasoning.version}</version>
        </dependency>
        <!-- This dependency includes the JPA MDM Server -->
        <dependency>
            <groupId>ca.uhn.hapi.fhir</groupId>
            <artifactId>hapi-fhir-jpaserver-mdm</artifactId>
            <version>${project.parent.version}</version>
        </dependency>
        <dependency>
            <groupId>org.springframework</groupId>
            <artifactId>spring-context</artifactId>
        </dependency>
        <!-- This dependency includes the CDS Hooks Server -->
        <dependency>
          <groupId>ca.uhn.hapi.fhir</groupId>
          <artifactId>hapi-fhir-server-cds-hooks</artifactId>
          <version>${project.parent.version}</version>
        </dependency>

        <dependency>
            <groupId>ca.uhn.hapi.fhir</groupId>
            <artifactId>hapi-fhir-converter</artifactId>
            <version>${project.parent.version}</version>
        </dependency>
        <!-- This dependency includes the OpenAPI Server -->
        <dependency>
            <groupId>ca.uhn.hapi.fhir</groupId>
            <artifactId>hapi-fhir-server-openapi</artifactId>
            <version>${project.parent.version}</version>
            <exclusions>
                <exclusion>
                    <groupId>org.yaml</groupId>
                    <artifactId>snakeyaml</artifactId>
                </exclusion>
            </exclusions>
        </dependency>
        <!-- This dependency is used for the "FHIR Tester" web app overlay -->
        <dependency>
            <groupId>ca.uhn.hapi.fhir</groupId>
            <artifactId>hapi-fhir-testpage-overlay</artifactId>
            <version>${project.parent.version}</version>
            <type>war</type>
            <scope>provided</scope>
        </dependency>
        <dependency>
            <groupId>ca.uhn.hapi.fhir</groupId>
            <artifactId>hapi-fhir-testpage-overlay</artifactId>
            <version>${project.parent.version}</version>
            <classifier>classes</classifier>
        </dependency>
        <!-- This dependency is used to include the IPS Base Implementation -->
        <dependency>
            <groupId>ca.uhn.hapi.fhir</groupId>
            <artifactId>hapi-fhir-jpaserver-ips</artifactId>
            <version>${project.parent.version}</version>
        </dependency>

        <!-- HAPI-FHIR uses Logback for logging support. The logback library is included automatically by Maven as a part of the hapi-fhir-base dependency, but you also need to include a logging library. Logback
            is used here, but log4j would also be fine. -->
        <dependency>
            <groupId>ch.qos.logback</groupId>
            <artifactId>logback-classic</artifactId>
        </dependency>
        <dependency>
            <groupId>ch.qos.logback</groupId>
            <artifactId>logback-core</artifactId>
        </dependency>

        <!-- Needed for JEE/Servlet support -->
        <dependency>
            <groupId>jakarta.servlet</groupId>
            <artifactId>jakarta.servlet-api</artifactId>
            <scope>provided</scope>
        </dependency>

        <!-- If you are using HAPI narrative generation, you will need to include Thymeleaf as well. Otherwise, the following can be omitted. -->
        <dependency>
            <groupId>org.thymeleaf</groupId>
            <artifactId>thymeleaf</artifactId>
        </dependency>

        <!-- Used for CORS support -->
        <!-- Spring Web is used to deploy the server to a web container. -->
        <dependency>
            <groupId>org.springframework</groupId>
            <artifactId>spring-web</artifactId>
        </dependency>

        <!-- commons-logging is provided by jcl-over-slf4j, and the jar often shows up because of transitive dependencies; this dependency should avoid it -->
        <dependency>
            <groupId>commons-logging</groupId>
            <artifactId>commons-logging</artifactId>
            <version>1.2</version>
            <scope>provided</scope>
        </dependency>

        <!-- You may not need this if you are deploying to an application server which provides database connection pools itself. -->
        <dependency>
            <groupId>org.apache.commons</groupId>
            <artifactId>commons-dbcp2</artifactId>
            <exclusions>
                <exclusion>
                    <groupId>commons-logging</groupId>
                    <artifactId>commons-logging</artifactId>
                </exclusion>
            </exclusions>
        </dependency>

        <!-- This example uses H2 embedded database. If you are using another database such as Mysql or Oracle, you may omit the following dependencies and replace them with an appropriate database client
            dependency for your database platform. -->
        <dependency>
            <groupId>com.h2database</groupId>
            <artifactId>h2</artifactId>
        </dependency>

        <!-- webjars -->
        <dependency>
            <groupId>org.webjars</groupId>
            <artifactId>Eonasdan-bootstrap-datetimepicker</artifactId>
        </dependency>
        <dependency>
            <groupId>org.webjars</groupId>
            <artifactId>font-awesome</artifactId>
        </dependency>
        <dependency>
            <groupId>org.webjars.bower</groupId>
            <artifactId>awesome-bootstrap-checkbox</artifactId>
        </dependency>
        <dependency>
            <groupId>org.webjars</groupId>
            <artifactId>jstimezonedetect</artifactId>
        </dependency>
        <dependency>
            <groupId>org.webjars</groupId>
            <artifactId>select2</artifactId>
        </dependency>
        <dependency>
            <groupId>org.webjars.bower</groupId>
            <artifactId>jquery</artifactId>
        </dependency>
        <dependency>
            <groupId>org.webjars.bower</groupId>
            <artifactId>moment</artifactId>
        </dependency>

        <!-- The following dependencies are only needed for automated unit tests, you do not neccesarily need them to run the example. -->
        <dependency>
            <groupId>co.elastic.clients</groupId>
            <artifactId>elasticsearch-java</artifactId>
            <scope>test</scope>
        </dependency>

        <dependency>
            <groupId>ca.uhn.hapi.fhir</groupId>
            <artifactId>hapi-fhir-jpaserver-test-utilities</artifactId>
            <version>${project.parent.version}</version>
            <scope>test</scope>
            <exclusions>
                <exclusion>
                    <groupId>com.sun.xml.bind</groupId>
                    <artifactId>jaxb-impl</artifactId>
                </exclusion>
            </exclusions>
        </dependency>

        <dependency>
            <groupId>org.testcontainers</groupId>
            <artifactId>testcontainers</artifactId>
            <scope>test</scope>
        </dependency>
        <dependency>
            <groupId>org.testcontainers</groupId>
            <artifactId>elasticsearch</artifactId>
            <scope>test</scope>
        </dependency>
        <dependency>
            <groupId>org.testcontainers</groupId>
            <artifactId>junit-jupiter</artifactId>
            <scope>test</scope>
        </dependency>


        <!--
        For some reason JavaDoc crashed during site generation unless we have this dependency
        -->
        <dependency>
            <groupId>jakarta.interceptor</groupId>
            <artifactId>jakarta.interceptor-api</artifactId>
            <scope>provided</scope>
        </dependency>

        <dependency>
            <groupId>ca.uhn.hapi.fhir</groupId>
            <artifactId>hapi-fhir-test-utilities</artifactId>
            <version>${project.parent.version}</version>
            <scope>test</scope>
            <exclusions>
                <exclusion>
                    <groupId>org.eclipse.jetty.ee10</groupId>
                    <artifactId>*</artifactId>
                </exclusion>
                <exclusion>
                    <groupId>org.eclipse.jetty.ee10.websocket</groupId>
                    <artifactId>*</artifactId>
                </exclusion>
                <exclusion>
                    <groupId>org.eclipse.jetty</groupId>
                    <artifactId>*</artifactId>
                </exclusion>
                <exclusion>
                    <groupId>org.eclipse.jetty.websocket</groupId>
                    <artifactId>*</artifactId>
                </exclusion>
            </exclusions>
        </dependency>

        <dependency>
            <groupId>org.awaitility</groupId>
            <artifactId>awaitility</artifactId>
            <version>4.2.0</version>
            <scope>test</scope>
        </dependency>

        <dependency>
            <groupId>org.springframework.boot</groupId>
            <artifactId>spring-boot-autoconfigure</artifactId>
            <version>${spring_boot_version}</version>
        </dependency>

        <dependency>
            <groupId>org.springframework.boot</groupId>
            <artifactId>spring-boot-starter-actuator</artifactId>
            <version>${spring_boot_version}</version>
        </dependency>

        <!-- https://mvnrepository.com/artifact/io.micrometer/micrometer-core -->
        <dependency>
            <groupId>io.micrometer</groupId>
            <artifactId>micrometer-core</artifactId>
            <version>1.13.3</version>
        </dependency>

        <!-- https://mvnrepository.com/artifact/io.micrometer/micrometer-registry-prometheus -->
        <dependency>
            <groupId>io.micrometer</groupId>
            <artifactId>micrometer-registry-prometheus</artifactId>
            <version>1.13.3</version>
        </dependency>

        <!-- https://mvnrepository.com/artifact/io.micrometer/micrometer-registry-prometheus-simpleclient -->
        <dependency>
            <groupId>io.micrometer</groupId>
            <artifactId>micrometer-registry-prometheus-simpleclient</artifactId>
            <version>1.13.3</version>
        </dependency>


        <dependency>
            <groupId>com.zaxxer</groupId>
            <artifactId>HikariCP</artifactId>
            <version>5.0.1</version>
        </dependency>


        <dependency>
            <groupId>org.junit.jupiter</groupId>
            <artifactId>junit-jupiter-api</artifactId>
            <scope>test</scope>
        </dependency>
        <dependency>
            <groupId>org.junit.jupiter</groupId>
            <artifactId>junit-jupiter-engine</artifactId>
            <scope>test</scope>
        </dependency>

        <dependency>
            <groupId>org.springframework.boot</groupId>
            <artifactId>spring-boot-starter-test</artifactId>
            <scope>test</scope>
        </dependency>

    </dependencies>

    <build>

        <pluginManagement>
            <plugins>
                <plugin>
                    <groupId>org.apache.maven.plugins</groupId>
                    <artifactId>maven-dependency-plugin</artifactId>
                    <version>3.6.0</version>
                </plugin>
                <plugin>
                    <groupId>org.apache.maven.plugins</groupId>
                    <artifactId>maven-surefire-plugin</artifactId>
                    <version>3.4.0</version>
                </plugin>
            </plugins>
        </pluginManagement>

        <!-- Tells Maven to name the generated WAR file as ROOT.war -->
        <finalName>ROOT</finalName>

        <plugins>
            <plugin>
                <groupId>org.springframework.boot</groupId>
                <artifactId>spring-boot-maven-plugin</artifactId>
                <configuration>
                    <!--
                    java -jar ROOT.war doesn't work; there is a bug in spring-boot-3.2.0 due to hibernate search,
                    probably solved in 3.2.1 https://github.com/spring-projects/spring-boot/issues/38585
                    (at the moment only tomcat works)
                    -->
                    <loaderImplementation>CLASSIC</loaderImplementation>
                </configuration>
                <executions>
                    <execution>
                        <goals>
                            <goal>repackage</goal>
                        </goals>
                        <configuration>
                            <mainClass>ca.uhn.fhir.jpa.starter.Application</mainClass>
                        </configuration>
                    </execution>
                </executions>
            </plugin>

            <!-- Tell Maven which Java source version you want to use -->
            <plugin>
                <groupId>org.apache.maven.plugins</groupId>
                <artifactId>maven-compiler-plugin</artifactId>
                <version>3.13.0</version>
                <configuration>
                    <release>${java.version}</release>
                </configuration>
            </plugin>

            <!-- The configuration here tells the WAR plugin to include the FHIR Tester overlay. You can omit it if you are not using that feature. -->
            <plugin>
                <groupId>org.apache.maven.plugins</groupId>
                <artifactId>maven-war-plugin</artifactId>
                <configuration>
                    <archive>
                        <manifestEntries>
                            <Build-Time>${maven.build.timestamp}</Build-Time>
                        </manifestEntries>
                    </archive>
                    <attachClasses>true</attachClasses>
                    <overlays>
                        <overlay>
                            <groupId>ca.uhn.hapi.fhir</groupId>
                            <artifactId>hapi-fhir-testpage-overlay</artifactId>
                        </overlay>
                    </overlays>
                    <failOnMissingWebXml>false</failOnMissingWebXml>
                </configuration>
            </plugin>

            <!-- This is to run the integration tests -->
            <plugin>
                <groupId>org.apache.maven.plugins</groupId>
                <artifactId>maven-failsafe-plugin</artifactId>
                <version>3.4.0</version>
                <configuration>
                    <redirectTestOutputToFile>true</redirectTestOutputToFile>
                </configuration>
                <executions>
                    <execution>
                        <goals>
                            <goal>integration-test</goal>
                            <goal>verify</goal>
                        </goals>
                    </execution>
                </executions>
            </plugin>

            <plugin>
                <groupId>org.basepom.maven</groupId>
                <artifactId>duplicate-finder-maven-plugin</artifactId>
                <executions>
                    <execution>
                        <id>default</id>
                        <phase>verify</phase>
                        <goals>
                            <goal>check</goal>
                        </goals>
                        <inherited>true</inherited>
                    </execution>
                </executions>
                <configuration>
                    <failBuildInCaseOfConflict>false</failBuildInCaseOfConflict>
                    <checkTestClasspath>false</checkTestClasspath>
                    <!--
                    <printEqualFiles>false</printEqualFiles>
                    <failBuildInCaseOfDifferentContentConflict>true</failBuildInCaseOfDifferentContentConflict>
                    <failBuildInCaseOfEqualContentConflict>true</failBuildInCaseOfEqualContentConflict>
                    <failBuildInCaseOfConflict>true</failBuildInCaseOfConflict>
                    <checkCompileClasspath>true</checkCompileClasspath>
                    <checkRuntimeClasspath>false</checkRuntimeClasspath>
                    <skip>false</skip>
                    <quiet>false</quiet>
                    <preferLocal>true</preferLocal>
                    <useResultFile>true</useResultFile>
                    <resultFileMinClasspathCount>2</resultFileMinClasspathCount>
                    <resultFile>${project.build.directory}/duplicate-finder-result.xml</resultFile>
                    -->
                    <!--
                    <ignoredDependencies>
                        <dependency>
                            <groupId>javax.el</groupId>
                            <artifactId>javax.el-api</artifactId>
                        </dependency>
                        <dependency>
                            <groupId>javax.mail</groupId>
                            <artifactId>javax.mail-api</artifactId>
                        </dependency>
                        <dependency>
                            <groupId>javax.activation</groupId>
                            <artifactId>javax.activation-api</artifactId>
                        </dependency>
                        <dependency>
                            <groupId>com.helger</groupId>
                            <artifactId>ph-schematron</artifactId>
                        </dependency>
                        <dependency>
                            <groupId>commons-logging</groupId>
                            <artifactId>commons-logging</artifactId>
                        </dependency>
                        <dependency>
                            <groupId>org.jscience</groupId>
                            <artifactId>jscience</artifactId>
                        </dependency>
                        <dependency>
                            <groupId>org.springframework</groupId>
                            <artifactId>spring-jcl</artifactId>
                        </dependency>
                        <dependency>
                            <groupId>org.springframework</groupId>
                            <artifactId>spring-jcl</artifactId>
                        </dependency>
                        <dependency>
                            <groupId>com.google.code.findbugs</groupId>
                            <artifactId>annotations</artifactId>
                        </dependency>
                        <dependency>
                            <groupId>org.apache.derby</groupId>
                            <artifactId>derbyclient</artifactId>
                        </dependency>
                        <dependency>
                            <groupId>org.apache.derby</groupId>
                            <artifactId>derbynet</artifactId>
                        </dependency>
                        <dependency>
                            <groupId>org.apache.derby</groupId>
                            <artifactId>derbyclient</artifactId>
                        </dependency>
                        <dependency>
                            <groupId>org.checkerframework</groupId>
                            <artifactId>checker-compat-qual</artifactId>
                        </dependency>
                    </ignoredDependencies>
                    -->
                    <ignoredResourcePatterns>
                        <ignoredResourcePattern>.*\.txt$</ignoredResourcePattern>
                        <ignoredResourcePattern>.*\.html$</ignoredResourcePattern>
                        <ignoredResourcePattern>config/favicon.ico</ignoredResourcePattern>
                    </ignoredResourcePatterns>
                </configuration>
            </plugin>
        </plugins>
    </build>

    <profiles>
        <!-- Package the war for your preference. Use the boot profile if you prefer a single jar/war
        that can be started with and embedded application server. Default is jetty as it is assumed
        that the main users of this project already have an app server.
        Different profiles are needed as packing it for spring boot, makes the resulting war undeployable
        due to a class shading issue between tomcat and jetty.
        (the error is 'java.util.ServiceConfigurationError: org.apache.juli.logging.Log: org.eclipse.jetty.apache.jsp.JuliLog not a subtype')

         -->

        <!-- example of how to start the server using spring boot-->
        <!-- mvn clean package spring-boot:repackage -Pboot && java -jar target/ROOT.war -->

        <!-- Use the boot profile for development and debugging options when using your IDE -->
        <profile>
            <id>boot</id>
            <activation>
                <activeByDefault>true</activeByDefault>
            </activation>
            <dependencies>
                <dependency>
                    <groupId>org.springframework.boot</groupId>
                    <artifactId>spring-boot-starter-web</artifactId>
                    <version>${spring_boot_version}</version>
                </dependency>
            </dependencies>
        </profile>
        <!--                                                              -->
        <!-- Examples of how to run the server:                           -->
        <!--                                                              -->
        <!-- For Spring Boot use:                                         -->
        <!-- mvn spring-boot:run                                          -->
        <!--                                                              -->
        <!-- For JETTY use:                                               -->
        <!-- mvn -Pjetty spring-boot:run                                  -->
        <!--                                                              -->
        <!-- For the Tomcat WAR approach use:                             -->
        <!-- mvn clean package -DskipTests && java -jar ./target/ROOT.war -->
        <!--                                                              -->
        <!-- NEXT: Browse to http://localhost:8080/fhir                   -->
        <!--                                                              -->
        <profile>
            <id>jetty</id>
            <dependencies>
                <dependency>
                    <groupId>org.springframework.boot</groupId>
                    <artifactId>spring-boot-starter-web</artifactId>
                    <version>${spring_boot_version}</version>
                    <exclusions>
                        <exclusion>
                            <groupId>org.springframework.boot</groupId>
                            <artifactId>spring-boot-starter-tomcat</artifactId>
                        </exclusion>
                    </exclusions>
                </dependency>
                <dependency>
                    <groupId>org.springframework.boot</groupId>
                    <artifactId>spring-boot-starter-jetty</artifactId>
                    <version>${spring_boot_version}</version>
                </dependency>
            </dependencies>
        </profile>
        <profile>
            <id>ossrh-repo</id>
            <activation>
                <activeByDefault>false</activeByDefault>
                <property>
                    <name>deployToSonatype</name>
                </property>
            </activation>
            <distributionManagement>
                <snapshotRepository>
                    <id>ossrh</id>
                    <url>https://oss.sonatype.org/content/repositories/snapshots</url>
                </snapshotRepository>
                <repository>
                    <id>ossrh</id>
                    <url>https://oss.sonatype.org/service/local/staging/deploy/maven2/</url>
                </repository>
            </distributionManagement>
            <build>
                <plugins>
                    <plugin>
                        <groupId>org.sonatype.plugins</groupId>
                        <artifactId>nexus-staging-maven-plugin</artifactId>
                        <version>1.6.13</version>
                        <extensions>true</extensions>
                        <configuration>
                            <serverId>ossrh</serverId>
                            <nexusUrl>https://oss.sonatype.org/</nexusUrl>
                            <autoReleaseAfterClose>true</autoReleaseAfterClose>
                        </configuration>
                    </plugin>
                    <plugin>
                        <groupId>org.apache.maven.plugins</groupId>
                        <artifactId>maven-gpg-plugin</artifactId>
                        <version>1.6</version>
                        <executions>
                            <execution>
                                <id>sign-artifacts</id>
                                <phase>verify</phase>
                                <goals>
                                    <goal>sign</goal>
                                </goals>
                                <configuration>
                                    <keyname>${gpg.keyname}</keyname>
                                    <passphraseServerId>${gpg.keyname}</passphraseServerId>
                                    <gpgArguments>
                                        <arg>--pinentry-mode</arg>
                                        <arg>loopback</arg>
                                    </gpgArguments>
                                </configuration>
                            </execution>
                        </executions>
                    </plugin>
                </plugins>
            </build>
        </profile>
        <!-- For connecting to GCP CloudSQL Postgres instances:
        https://github.com/GoogleCloudPlatform/cloud-sql-jdbc-socket-factory/blob/main/docs/jdbc.md#postgres-1
        Needs 'boot' profile as well. -->
        <profile>
            <id>cloudsql-postgres</id>
            <dependencies>
                <dependency>
                    <groupId>com.google.cloud.sql</groupId>
                    <artifactId>postgres-socket-factory</artifactId>
                    <version>1.17.0</version>
                </dependency>
            </dependencies>
        </profile>       
    </profiles>
</project><|MERGE_RESOLUTION|>--- conflicted
+++ resolved
@@ -5,13 +5,8 @@
 
     <properties>
         <java.version>17</java.version>
-<<<<<<< HEAD
         <hapi.fhir.jpa.server.starter.revision>1</hapi.fhir.jpa.server.starter.revision>
-        <clinical-reasoning.version>3.23.0</clinical-reasoning.version>
-=======
-        <hapi.fhir.jpa.server.starter.revision>2</hapi.fhir.jpa.server.starter.revision>
         <clinical-reasoning.version>3.24.0</clinical-reasoning.version>
->>>>>>> 8224cae1
     </properties>
 
     <!-- one-liner to take you to the cloud with settings form the application.yaml file: -->
