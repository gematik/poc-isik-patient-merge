--- conflicted
+++ resolved
@@ -14,11 +14,7 @@
     <parent>
         <groupId>ca.uhn.hapi.fhir</groupId>
         <artifactId>hapi-fhir</artifactId>
-<<<<<<< HEAD
         <version>7.3.8-SNAPSHOT</version>
-=======
-        <version>7.2.1</version>
->>>>>>> 6cf5ffb5
     </parent>
 
     <artifactId>hapi-fhir-jpaserver-starter</artifactId>
