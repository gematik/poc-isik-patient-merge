<project xmlns="http://maven.apache.org/POM/4.0.0"
         xmlns:xsi="http://www.w3.org/2001/XMLSchema-instance"
         xsi:schemaLocation="http://maven.apache.org/POM/4.0.0 http://maven.apache.org/xsd/maven-4.0.0.xsd">
    <modelVersion>4.0.0</modelVersion>

    <!-- one-liner to take you to the cloud with settings form the application.yaml file: -->
    <!-- 'mvn clean package com.google.cloud.tools:jib-maven-plugin:dockerBuild -Dimage=distroless-hapi && docker run -p 8080:8080 distroless-hapi' -->
    <!--
    Note: HAPI projects use the "hapi-fhir" POM as their base to provide easy management.
    You do not need to use this in your own projects, so the "parent" tag and it's
    contents below may be removed
    if you are using this file as a basis for your own project.
    -->
    <parent>
        <groupId>ca.uhn.hapi.fhir</groupId>
        <artifactId>hapi-fhir</artifactId>
        <version>7.6.0</version>
    </parent>

    <artifactId>hapi-fhir-jpaserver-starter</artifactId>
    <packaging>war</packaging>

    <properties>
        <java.version>17</java.version>
<<<<<<< HEAD
        <logback-classic.version>1.2.11</logback-classic.version>
        <slf4j-api.version>1.7.25</slf4j-api.version>
=======
>>>>>>> 103fd012
    </properties>

    <prerequisites>
        <maven>3.8.3</maven>
    </prerequisites>

    <name>HAPI FHIR JPA Server - Starter Project</name>

    <repositories>
        <repository>
            <id>oss-snapshots</id>
            <snapshots>
                <enabled>true</enabled>
            </snapshots>
            <url>https://oss.sonatype.org/content/repositories/snapshots/</url>
        </repository>
    </repositories>

    <dependencyManagement>
       <dependencies>

            <dependency>
               <groupId>org.glassfish.jaxb</groupId>
               <artifactId>jaxb-runtime</artifactId>
               <version>2.3.8</version>
           </dependency>
       </dependencies>
    </dependencyManagement>

    <dependencies>

        <dependency>
            <groupId>org.postgresql</groupId>
            <artifactId>postgresql</artifactId>
        </dependency>
        <dependency>
          <groupId>com.microsoft.sqlserver</groupId>
          <artifactId>mssql-jdbc</artifactId>
        </dependency>

        <!-- Needed for Email subscriptions -->
        <dependency>
            <groupId>org.simplejavamail</groupId>
            <artifactId>simple-java-mail</artifactId>
            <exclusions>
                <exclusion>
                    <groupId>jakarta.annotation</groupId>
                    <artifactId>jakarta.annotation-api</artifactId>
                </exclusion>
            </exclusions>
        </dependency>

        <!-- This dependency includes the core HAPI-FHIR classes -->
        <dependency>
            <groupId>ca.uhn.hapi.fhir</groupId>
            <artifactId>hapi-fhir-base</artifactId>
            <version>${project.parent.version}</version>
        </dependency>
        <!-- This dependency includes the EmailSenderImpl we will be using instead of standard javamail.-->
        <dependency>
            <groupId>ca.uhn.hapi.fhir</groupId>
            <artifactId>hapi-fhir-jpaserver-subscription</artifactId>
            <version>${project.parent.version}</version>
            <exclusions>
                <exclusion>
                    <groupId>com.zaxxer</groupId>
                    <artifactId>HikariCP-java7</artifactId>
                </exclusion>
            </exclusions>
        </dependency>

        <!-- This dependency includes the JPA server itself, which is packaged separately from the rest of HAPI FHIR -->
        <dependency>
            <groupId>ca.uhn.hapi.fhir</groupId>
            <artifactId>hapi-fhir-jpaserver-base</artifactId>
            <version>${project.parent.version}</version>
            <exclusions>
                <exclusion>
                    <groupId>org.springframework</groupId>
                    <artifactId>spring-jcl</artifactId>
                </exclusion>
                <exclusion>
                    <groupId>commons-logging</groupId>
                    <artifactId>commons-logging</artifactId>
                </exclusion>
            </exclusions>
        </dependency>
        <!-- This dependency includes the JPA CQL Server -->
        <dependency>
            <groupId>ca.uhn.hapi.fhir</groupId>
            <artifactId>hapi-fhir-storage-cr</artifactId>
            <version>${project.parent.version}</version>
        </dependency>
        <!-- This dependency includes the JPA MDM Server -->
        <dependency>
            <groupId>ca.uhn.hapi.fhir</groupId>
            <artifactId>hapi-fhir-jpaserver-mdm</artifactId>
            <version>${project.parent.version}</version>
        </dependency>
        <dependency>
            <groupId>org.springframework</groupId>
            <artifactId>spring-context</artifactId>
        </dependency>
        <!-- This dependency includes the CDS Hooks Server -->
        <dependency>
          <groupId>ca.uhn.hapi.fhir</groupId>
          <artifactId>hapi-fhir-server-cds-hooks</artifactId>
          <version>${project.parent.version}</version>
        </dependency>
        <!-- This dependency includes the OpenAPI Server -->
        <dependency>
            <groupId>ca.uhn.hapi.fhir</groupId>
            <artifactId>hapi-fhir-server-openapi</artifactId>
            <version>${project.parent.version}</version>
            <exclusions>
                <exclusion>
                    <groupId>org.yaml</groupId>
                    <artifactId>snakeyaml</artifactId>
                </exclusion>
            </exclusions>
        </dependency>
        <!-- This dependency is used for the "FHIR Tester" web app overlay -->
        <dependency>
            <groupId>ca.uhn.hapi.fhir</groupId>
            <artifactId>hapi-fhir-testpage-overlay</artifactId>
            <version>${project.parent.version}</version>
            <type>war</type>
            <scope>provided</scope>
        </dependency>
        <dependency>
            <groupId>ca.uhn.hapi.fhir</groupId>
            <artifactId>hapi-fhir-testpage-overlay</artifactId>
            <version>${project.parent.version}</version>
            <classifier>classes</classifier>
        </dependency>
        <!-- This dependency is used to include the IPS Base Implementation -->
        <dependency>
            <groupId>ca.uhn.hapi.fhir</groupId>
            <artifactId>hapi-fhir-jpaserver-ips</artifactId>
            <version>${project.parent.version}</version>
        </dependency>

        <!-- HAPI-FHIR uses Logback for logging support. The logback library is included automatically by Maven as a part of the hapi-fhir-base dependency, but you also need to include a logging library. Logback
            is used here, but log4j would also be fine. -->
        <dependency>
            <groupId>ch.qos.logback</groupId>
            <artifactId>logback-classic</artifactId>
        </dependency>
        <dependency>
            <groupId>ch.qos.logback</groupId>
            <artifactId>logback-core</artifactId>
        </dependency>

        <!-- Needed for JEE/Servlet support -->
        <dependency>
            <groupId>jakarta.servlet</groupId>
            <artifactId>jakarta.servlet-api</artifactId>
            <scope>provided</scope>
        </dependency>

        <!-- If you are using HAPI narrative generation, you will need to include Thymeleaf as well. Otherwise the following can be omitted. -->
        <dependency>
            <groupId>org.thymeleaf</groupId>
            <artifactId>thymeleaf</artifactId>
        </dependency>

        <!-- Used for CORS support -->
        <!-- Spring Web is used to deploy the server to a web container. -->
        <dependency>
            <groupId>org.springframework</groupId>
            <artifactId>spring-web</artifactId>
        </dependency>

        <!-- commons-logging is provided by jcl-over-slf4j, and the jar often shows up because of transitive dependencies; this dependency should avoid it -->
        <dependency>
            <groupId>commons-logging</groupId>
            <artifactId>commons-logging</artifactId>
            <version>1.2</version>
            <scope>provided</scope>
        </dependency>

        <!-- You may not need this if you are deploying to an application server which provides database connection pools itself. -->
        <dependency>
            <groupId>org.apache.commons</groupId>
            <artifactId>commons-dbcp2</artifactId>
            <exclusions>
                <exclusion>
                    <groupId>commons-logging</groupId>
                    <artifactId>commons-logging</artifactId>
                </exclusion>
            </exclusions>
        </dependency>

        <!-- This example uses H2 embedded database. If you are using another database such as Mysql or Oracle, you may omit the following dependencies and replace them with an appropriate database client
            dependency for your database platform. -->
        <dependency>
            <groupId>com.h2database</groupId>
            <artifactId>h2</artifactId>
        </dependency>

        <!-- webjars -->
        <dependency>
            <groupId>org.webjars</groupId>
            <artifactId>Eonasdan-bootstrap-datetimepicker</artifactId>
        </dependency>
        <dependency>
            <groupId>org.webjars</groupId>
            <artifactId>font-awesome</artifactId>
        </dependency>
        <dependency>
            <groupId>org.webjars.bower</groupId>
            <artifactId>awesome-bootstrap-checkbox</artifactId>
        </dependency>
        <dependency>
            <groupId>org.webjars</groupId>
            <artifactId>jstimezonedetect</artifactId>
        </dependency>
        <dependency>
            <groupId>org.webjars</groupId>
            <artifactId>select2</artifactId>
        </dependency>
        <dependency>
            <groupId>org.webjars.bower</groupId>
            <artifactId>jquery</artifactId>
        </dependency>
        <dependency>
            <groupId>org.webjars.bower</groupId>
            <artifactId>moment</artifactId>
        </dependency>

        <!-- The following dependencies are only needed for automated unit tests, you do not neccesarily need them to run the example. -->
        <dependency>
            <groupId>co.elastic.clients</groupId>
            <artifactId>elasticsearch-java</artifactId>
            <scope>test</scope>
        </dependency>

        <dependency>
            <groupId>ca.uhn.hapi.fhir</groupId>
            <artifactId>hapi-fhir-jpaserver-test-utilities</artifactId>
            <version>${project.parent.version}</version>
            <scope>test</scope>
            <exclusions>
                <exclusion>
                    <groupId>com.sun.xml.bind</groupId>
                    <artifactId>jaxb-impl</artifactId>
                </exclusion>
            </exclusions>
        </dependency>

        <dependency>
            <groupId>org.testcontainers</groupId>
            <artifactId>testcontainers</artifactId>
            <scope>test</scope>
        </dependency>
        <dependency>
            <groupId>org.testcontainers</groupId>
            <artifactId>elasticsearch</artifactId>
            <scope>test</scope>
        </dependency>
        <dependency>
            <groupId>org.testcontainers</groupId>
            <artifactId>junit-jupiter</artifactId>
            <scope>test</scope>
        </dependency>


        <!--
        For some reason JavaDoc crashed during site generation unless we have this dependency
        -->
        <dependency>
            <groupId>jakarta.interceptor</groupId>
            <artifactId>jakarta.interceptor-api</artifactId>
            <scope>provided</scope>
        </dependency>

        <dependency>
            <groupId>ca.uhn.hapi.fhir</groupId>
            <artifactId>hapi-fhir-test-utilities</artifactId>
            <version>${project.parent.version}</version>
            <scope>test</scope>
            <exclusions>
                <exclusion>
                    <groupId>org.eclipse.jetty.ee10</groupId>
                    <artifactId>*</artifactId>
                </exclusion>
                <exclusion>
                    <groupId>org.eclipse.jetty.ee10.websocket</groupId>
                    <artifactId>*</artifactId>
                </exclusion>
                <exclusion>
                    <groupId>org.eclipse.jetty</groupId>
                    <artifactId>*</artifactId>
                </exclusion>
                <exclusion>
                    <groupId>org.eclipse.jetty.websocket</groupId>
                    <artifactId>*</artifactId>
                </exclusion>
            </exclusions>
        </dependency>

        <dependency>
            <groupId>org.awaitility</groupId>
            <artifactId>awaitility</artifactId>
            <version>4.2.0</version>
            <scope>test</scope>
        </dependency>

        <dependency>
            <groupId>org.springframework.boot</groupId>
            <artifactId>spring-boot-autoconfigure</artifactId>
            <version>${spring_boot_version}</version>
        </dependency>

        <dependency>
            <groupId>org.springframework.boot</groupId>
            <artifactId>spring-boot-starter-actuator</artifactId>
            <version>${spring_boot_version}</version>
        </dependency>

        <!-- https://mvnrepository.com/artifact/io.micrometer/micrometer-core -->
        <dependency>
            <groupId>io.micrometer</groupId>
            <artifactId>micrometer-core</artifactId>
            <version>1.13.3</version>
        </dependency>

        <!-- https://mvnrepository.com/artifact/io.micrometer/micrometer-registry-prometheus -->
        <dependency>
            <groupId>io.micrometer</groupId>
            <artifactId>micrometer-registry-prometheus</artifactId>
            <version>1.13.3</version>
        </dependency>

        <!-- https://mvnrepository.com/artifact/io.micrometer/micrometer-registry-prometheus-simpleclient -->
        <dependency>
            <groupId>io.micrometer</groupId>
            <artifactId>micrometer-registry-prometheus-simpleclient</artifactId>
            <version>1.13.3</version>
        </dependency>


        <dependency>
            <groupId>com.zaxxer</groupId>
            <artifactId>HikariCP</artifactId>
            <version>5.0.1</version>
        </dependency>


        <dependency>
            <groupId>org.junit.jupiter</groupId>
            <artifactId>junit-jupiter-api</artifactId>
            <scope>test</scope>
        </dependency>
        <dependency>
            <groupId>org.junit.jupiter</groupId>
            <artifactId>junit-jupiter-engine</artifactId>
            <scope>test</scope>
        </dependency>

        <dependency>
            <groupId>org.springframework.boot</groupId>
            <artifactId>spring-boot-starter-test</artifactId>
            <scope>test</scope>
        </dependency>

    </dependencies>

    <build>

        <pluginManagement>
            <plugins>
                <plugin>
                    <groupId>org.apache.maven.plugins</groupId>
                    <artifactId>maven-dependency-plugin</artifactId>
                    <version>3.6.0</version>
                </plugin>
                <plugin>
                    <groupId>org.apache.maven.plugins</groupId>
                    <artifactId>maven-surefire-plugin</artifactId>
                    <version>3.4.0</version>
                </plugin>
            </plugins>
        </pluginManagement>

        <!-- Tells Maven to name the generated WAR file as ROOT.war -->
        <finalName>ROOT</finalName>

        <plugins>
            <plugin>
                <groupId>org.springframework.boot</groupId>
                <artifactId>spring-boot-maven-plugin</artifactId>
                <configuration>
                    <!--
                    java -jar ROOT.war doesn't work; there is a bug in spring-boot-3.2.0 due to hibernate search,
                    probably solved in 3.2.1 https://github.com/spring-projects/spring-boot/issues/38585
                    (at the moment only tomcat works)
                    -->
                    <loaderImplementation>CLASSIC</loaderImplementation>
                </configuration>
                <executions>
                    <execution>
                        <goals>
                            <goal>repackage</goal>
                        </goals>
                        <configuration>
                            <mainClass>ca.uhn.fhir.jpa.starter.Application</mainClass>
                        </configuration>
                    </execution>
                </executions>
            </plugin>

            <!-- Tell Maven which Java source version you want to use -->
            <plugin>
                <groupId>org.apache.maven.plugins</groupId>
                <artifactId>maven-compiler-plugin</artifactId>
                <version>3.13.0</version>
                <configuration>
<<<<<<< HEAD
                    <release>11</release>
                  <source>16</source>
                  <target>16</target>
=======
                    <release>${java.version}</release>
>>>>>>> 103fd012
                </configuration>
            </plugin>

            <!-- The configuration here tells the WAR plugin to include the FHIR Tester overlay. You can omit it if you are not using that feature. -->
            <plugin>
                <groupId>org.apache.maven.plugins</groupId>
                <artifactId>maven-war-plugin</artifactId>
                <configuration>
                    <archive>
                        <manifestEntries>
                            <Build-Time>${maven.build.timestamp}</Build-Time>
                        </manifestEntries>
                    </archive>
                    <attachClasses>true</attachClasses>
                    <overlays>
                        <overlay>
                            <groupId>ca.uhn.hapi.fhir</groupId>
                            <artifactId>hapi-fhir-testpage-overlay</artifactId>
                        </overlay>
                    </overlays>
                    <failOnMissingWebXml>false</failOnMissingWebXml>
                </configuration>
            </plugin>

            <!-- This is to run the integration tests -->
            <plugin>
                <groupId>org.apache.maven.plugins</groupId>
                <artifactId>maven-failsafe-plugin</artifactId>
                <version>3.4.0</version>
                <configuration>
                    <redirectTestOutputToFile>true</redirectTestOutputToFile>
                </configuration>
                <executions>
                    <execution>
                        <goals>
                            <goal>integration-test</goal>
                            <goal>verify</goal>
                        </goals>
                    </execution>
                </executions>
            </plugin>

            <plugin>
                <groupId>org.basepom.maven</groupId>
                <artifactId>duplicate-finder-maven-plugin</artifactId>
                <executions>
                    <execution>
                        <id>default</id>
                        <phase>verify</phase>
                        <goals>
                            <goal>check</goal>
                        </goals>
                        <inherited>true</inherited>
                    </execution>
                </executions>
                <configuration>
                    <failBuildInCaseOfConflict>false</failBuildInCaseOfConflict>
                    <checkTestClasspath>false</checkTestClasspath>
                    <!--
                    <printEqualFiles>false</printEqualFiles>
                    <failBuildInCaseOfDifferentContentConflict>true</failBuildInCaseOfDifferentContentConflict>
                    <failBuildInCaseOfEqualContentConflict>true</failBuildInCaseOfEqualContentConflict>
                    <failBuildInCaseOfConflict>true</failBuildInCaseOfConflict>
                    <checkCompileClasspath>true</checkCompileClasspath>
                    <checkRuntimeClasspath>false</checkRuntimeClasspath>
                    <skip>false</skip>
                    <quiet>false</quiet>
                    <preferLocal>true</preferLocal>
                    <useResultFile>true</useResultFile>
                    <resultFileMinClasspathCount>2</resultFileMinClasspathCount>
                    <resultFile>${project.build.directory}/duplicate-finder-result.xml</resultFile>
                    -->
                    <!--
                    <ignoredDependencies>
                        <dependency>
                            <groupId>javax.el</groupId>
                            <artifactId>javax.el-api</artifactId>
                        </dependency>
                        <dependency>
                            <groupId>javax.mail</groupId>
                            <artifactId>javax.mail-api</artifactId>
                        </dependency>
                        <dependency>
                            <groupId>javax.activation</groupId>
                            <artifactId>javax.activation-api</artifactId>
                        </dependency>
                        <dependency>
                            <groupId>com.helger</groupId>
                            <artifactId>ph-schematron</artifactId>
                        </dependency>
                        <dependency>
                            <groupId>commons-logging</groupId>
                            <artifactId>commons-logging</artifactId>
                        </dependency>
                        <dependency>
                            <groupId>org.jscience</groupId>
                            <artifactId>jscience</artifactId>
                        </dependency>
                        <dependency>
                            <groupId>org.springframework</groupId>
                            <artifactId>spring-jcl</artifactId>
                        </dependency>
                        <dependency>
                            <groupId>org.springframework</groupId>
                            <artifactId>spring-jcl</artifactId>
                        </dependency>
                        <dependency>
                            <groupId>com.google.code.findbugs</groupId>
                            <artifactId>annotations</artifactId>
                        </dependency>
                        <dependency>
                            <groupId>org.apache.derby</groupId>
                            <artifactId>derbyclient</artifactId>
                        </dependency>
                        <dependency>
                            <groupId>org.apache.derby</groupId>
                            <artifactId>derbynet</artifactId>
                        </dependency>
                        <dependency>
                            <groupId>org.apache.derby</groupId>
                            <artifactId>derbyclient</artifactId>
                        </dependency>
                        <dependency>
                            <groupId>org.checkerframework</groupId>
                            <artifactId>checker-compat-qual</artifactId>
                        </dependency>
                    </ignoredDependencies>
                    -->
                    <ignoredResourcePatterns>
                        <ignoredResourcePattern>.*\.txt$</ignoredResourcePattern>
                        <ignoredResourcePattern>.*\.html$</ignoredResourcePattern>
                        <ignoredResourcePattern>config/favicon.ico</ignoredResourcePattern>
                    </ignoredResourcePatterns>
                </configuration>
            </plugin>
        </plugins>
    </build>

    <profiles>
        <!-- Package the war for your preference. Use the boot profile if you prefer a single jar/war
        that can be started with and embedded application server. Default is jetty as it is assumed
        that the main users of this project already have an app server.
        Different profiles are needed as packing it for spring boot, makes the resulting war undeployable
        due to a class shading issue between tomcat and jetty.
        (the error is 'java.util.ServiceConfigurationError: org.apache.juli.logging.Log: org.eclipse.jetty.apache.jsp.JuliLog not a subtype')

         -->

        <!-- example of how to start the server using spring boot-->
        <!-- mvn clean package spring-boot:repackage -Pboot && java -jar target/ROOT.war -->

        <!-- Use the boot profile for development and debugging options when using your IDE -->
        <profile>
            <id>boot</id>
            <activation>
                <activeByDefault>true</activeByDefault>
            </activation>
            <dependencies>
                <dependency>
                    <groupId>org.springframework.boot</groupId>
                    <artifactId>spring-boot-starter-web</artifactId>
                    <version>${spring_boot_version}</version>
                </dependency>
            </dependencies>
        </profile>
        <!--                                                              -->
        <!-- Examples of how to run the server:                           -->
        <!--                                                              -->
        <!-- For Spring Boot use:                                         -->
        <!-- mvn spring-boot:run                                          -->
        <!--                                                              -->
        <!-- For JETTY use:                                               -->
        <!-- mvn -Pjetty spring-boot:run                                  -->
        <!--                                                              -->
        <!-- For the Tomcat WAR approach use:                             -->
        <!-- mvn clean package -DskipTests && java -jar ./target/ROOT.war -->
        <!--                                                              -->
        <!-- NEXT: Browse to http://localhost:8080/fhir                   -->
        <!--                                                              -->
        <profile>
            <id>jetty</id>
            <dependencies>
                <dependency>
                    <groupId>org.springframework.boot</groupId>
                    <artifactId>spring-boot-starter-web</artifactId>
                    <version>${spring_boot_version}</version>
                    <exclusions>
                        <exclusion>
                            <groupId>org.springframework.boot</groupId>
                            <artifactId>spring-boot-starter-tomcat</artifactId>
                        </exclusion>
                    </exclusions>
                </dependency>
                <dependency>
                    <groupId>org.springframework.boot</groupId>
                    <artifactId>spring-boot-starter-jetty</artifactId>
                    <version>${spring_boot_version}</version>
                </dependency>
            </dependencies>
        </profile>
        <profile>
            <id>ossrh-repo</id>
            <activation>
                <activeByDefault>false</activeByDefault>
                <property>
                    <name>deployToSonatype</name>
                </property>
            </activation>
            <distributionManagement>
                <snapshotRepository>
                    <id>ossrh</id>
                    <url>https://oss.sonatype.org/content/repositories/snapshots</url>
                </snapshotRepository>
                <repository>
                    <id>ossrh</id>
                    <url>https://oss.sonatype.org/service/local/staging/deploy/maven2/</url>
                </repository>
            </distributionManagement>
            <build>
                <plugins>
                    <plugin>
                        <groupId>org.sonatype.plugins</groupId>
                        <artifactId>nexus-staging-maven-plugin</artifactId>
                        <version>1.6.13</version>
                        <extensions>true</extensions>
                        <configuration>
                            <serverId>ossrh</serverId>
                            <nexusUrl>https://oss.sonatype.org/</nexusUrl>
                            <autoReleaseAfterClose>true</autoReleaseAfterClose>
                        </configuration>
                    </plugin>
                    <plugin>
                        <groupId>org.apache.maven.plugins</groupId>
                        <artifactId>maven-gpg-plugin</artifactId>
                        <version>1.6</version>
                        <executions>
                            <execution>
                                <id>sign-artifacts</id>
                                <phase>verify</phase>
                                <goals>
                                    <goal>sign</goal>
                                </goals>
                                <configuration>
                                    <keyname>${gpg.keyname}</keyname>
                                    <passphraseServerId>${gpg.keyname}</passphraseServerId>
                                    <gpgArguments>
                                        <arg>--pinentry-mode</arg>
                                        <arg>loopback</arg>
                                    </gpgArguments>
                                </configuration>
                            </execution>
                        </executions>
                    </plugin>
                </plugins>
            </build>
        </profile>
        <!-- For connecting to GCP CloudSQL Postgres instances:
        https://github.com/GoogleCloudPlatform/cloud-sql-jdbc-socket-factory/blob/main/docs/jdbc.md#postgres-1
        Needs 'boot' profile as well. -->
        <profile>
            <id>cloudsql-postgres</id>
            <dependencies>
                <dependency>
                    <groupId>com.google.cloud.sql</groupId>
                    <artifactId>postgres-socket-factory</artifactId>
                    <version>1.17.0</version>
                </dependency>
            </dependencies>
        </profile>       
    </profiles>
</project><|MERGE_RESOLUTION|>--- conflicted
+++ resolved
@@ -22,11 +22,6 @@
 
     <properties>
         <java.version>17</java.version>
-<<<<<<< HEAD
-        <logback-classic.version>1.2.11</logback-classic.version>
-        <slf4j-api.version>1.7.25</slf4j-api.version>
-=======
->>>>>>> 103fd012
     </properties>
 
     <prerequisites>
@@ -445,13 +440,7 @@
                 <artifactId>maven-compiler-plugin</artifactId>
                 <version>3.13.0</version>
                 <configuration>
-<<<<<<< HEAD
-                    <release>11</release>
-                  <source>16</source>
-                  <target>16</target>
-=======
                     <release>${java.version}</release>
->>>>>>> 103fd012
                 </configuration>
             </plugin>
 
@@ -720,6 +709,6 @@
                     <version>1.17.0</version>
                 </dependency>
             </dependencies>
-        </profile>       
+        </profile>
     </profiles>
 </project>