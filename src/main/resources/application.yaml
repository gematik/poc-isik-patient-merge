--- conflicted
+++ resolved
@@ -293,23 +293,13 @@
     
     # comma-separated list of fully qualified interceptor classes. 
     # classes listed here will be fetched from the Spring context when combined with 'custom-bean-packages', 
-<<<<<<< HEAD
-    # or will be instantiated via reflection using an no-arg contructor; then registered with the server  
+    # or will be instantiated via reflection using an no-arg constructor; then registered with the server
     custom-interceptor-classes: de.gematik.interceptor.SubscriptionCreateHandshakeInterceptor
 
     # comma-separated list of fully qualified provider classes. 
     # classes listed here will be fetched from the Spring context when combined with 'custom-bean-packages', 
-    # or will be instantiated via reflection using an no-arg contructor; then registered with the server  
+    # or will be instantiated via reflection using an no-arg constructor; then registered with the server
     custom-provider-classes:  de.gematik.provider.PatientMergeOperationProvider
-=======
-    # or will be instantiated via reflection using a no-arg constructor; then registered with the server
-    #custom-interceptor-classes:  
-
-    # comma-separated list of fully qualified provider classes. 
-    # classes listed here will be fetched from the Spring context when combined with 'custom-bean-packages', 
-    # or will be instantiated via reflection using a no-arg constructor; then registered with the server
-    #custom-provider-classes:  
->>>>>>> 95c59d1d
     # specify what should be stored in meta.source based on StoreMetaSourceInformationEnum defaults to NONE
     # store_meta_source_information: NONE
     # Threadpool size for BATCH'ed GETs in a bundle.
