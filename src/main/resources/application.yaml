#Uncomment the "servlet" and "context-path" lines below to make the fhir endpoint available at /example/path/fhir instead of the default value of /fhir
server:
  #  servlet:
  #    context-path: /example/path
  port: 8080
  tomcat:
    # allow | as a separator in the URL
    relaxed-query-chars: "|"
#Adds the option to go to eg. http://localhost:8080/actuator/health for seeing the running configuration
#see https://docs.spring.io/spring-boot/docs/current/reference/html/actuator.html#actuator.endpoints
management:
  #The following configuration will enable the actuator endpoints at /actuator/health, /actuator/info, /actuator/prometheus, /actuator/metrics. For security purposes, only /actuator/health is enabled by default.
  endpoints:
    enabled-by-default: false
    web:
      exposure:
        include: 'health' # or e.g. 'info,health,prometheus,metrics' or '*' for all'
  endpoint:
    info:
      enabled: true
    metrics:
      enabled: true
    health:
      enabled: true
      probes:
        enabled: true
      group:
        liveness:
          include:
            - livenessState
            - readinessState
    prometheus:
      enabled: true
  prometheus:
    metrics:
      export:
        enabled: true
spring:
  main:
    allow-circular-references: true
  flyway:
    enabled: false
    baselineOnMigrate: true
    fail-on-missing-locations: false
  datasource:
    url: 'jdbc:h2:file:./target/database/h2'
    #url: jdbc:h2:mem:test_mem
    username: sa
    password: null
    driverClassName: org.h2.Driver
    max-active: 15

    # database connection pool size
    hikari:
      maximum-pool-size: 10
  jpa:
    properties:
      hibernate.format_sql: false
      hibernate.show_sql: false

      #Hibernate dialect is automatically detected except Postgres and H2.
      #If using H2, then supply the value of ca.uhn.fhir.jpa.model.dialect.HapiFhirH2Dialect
      #If using postgres, then supply the value of ca.uhn.fhir.jpa.model.dialect.HapiFhirPostgresDialect
      hibernate.dialect: ca.uhn.fhir.jpa.model.dialect.HapiFhirH2Dialect
  #      hibernate.hbm2ddl.auto: update
  #      hibernate.jdbc.batch_size: 20
  #      hibernate.cache.use_query_cache: false
  #      hibernate.cache.use_second_level_cache: false
  #      hibernate.cache.use_structured_entries: false
  #      hibernate.cache.use_minimal_puts: false

  ###    These settings will enable fulltext search with lucene or elastic
      hibernate.search.enabled: true
  ### lucene parameters
#      hibernate.search.backend.type: lucene
#      hibernate.search.backend.analysis.configurer: ca.uhn.fhir.jpa.search.HapiHSearchAnalysisConfigurers$HapiLuceneAnalysisConfigurer
#      hibernate.search.backend.directory.type: local-filesystem
#      hibernate.search.backend.directory.root: target/lucenefiles
#      hibernate.search.backend.lucene_version: lucene_current
  ### elastic parameters ===> see also elasticsearch section below <===
#      hibernate.search.backend.type: elasticsearch
#      hibernate.search.backend.analysis.configurer: ca.uhn.fhir.jpa.search.HapiHSearchAnalysisConfigurers$HapiElasticAnalysisConfigurer
hapi:
  fhir:
    ### This flag when enabled to true, will avail evaluate measure operations from CR Module.
    ### Flag is false by default, can be passed as command line argument to override.
    cr:
      enabled: false
      caregaps:
        reporter: "default"
        section_author: "default"
      cql:
        use_embedded_libraries: true
        compiler:
          ### These are low-level compiler options.
          ### They are not typically needed by most users.
          # validate_units: true
          # verify_only: false
          # compatibility_level: "1.5"
          error_level: Info
          signature_level: All
          # analyze_data_requirements: false
          # collapse_data_requirements: false
          # translator_format: JSON
          # enable_date_range_optimization: true
          enable_annotations: true
          enable_locators: true
          enable_results_type: true
          enable_detailed_errors: true
          # disable_list_traversal: false
          # disable_list_demotion: false
          # enable_interval_demotion: false
          # enable_interval_promotion: false
          # disable_method_invocation: false
          # require_from_keyword: false
          # disable_default_model_info_load: false
        runtime:
          debug_logging_enabled: false
          # enable_validation: false
          # enable_expression_caching: true
        terminology:
          valueset_preexpansion_mode: REQUIRE # USE_IF_PRESENT, REQUIRE, IGNORE
          valueset_expansion_mode: PERFORM_NAIVE_EXPANSION # AUTO, USE_EXPANSION_OPERATION, PERFORM_NAIVE_EXPANSION
          valueset_membership_mode: USE_EXPANSION # AUTO, USE_VALIDATE_CODE_OPERATION, USE_EXPANSION
          code_lookup_mode: USE_VALIDATE_CODE_OPERATION # AUTO, USE_VALIDATE_CODE_OPERATION, USE_CODESYSTEM_URL
        data:
          search_parameter_mode: USE_SEARCH_PARAMETERS # AUTO, USE_SEARCH_PARAMETERS, FILTER_IN_MEMORY
          terminology_parameter_mode: FILTER_IN_MEMORY #  AUTO, USE_VALUE_SET_URL, USE_INLINE_CODES, FILTER_IN_MEMORY
          profile_mode: DECLARED # ENFORCED, DECLARED, OPTIONAL, TRUST, OFF

    cdshooks:
      enabled: false
      clientIdHeaderName: client_id

    ### This enables the swagger-ui at /fhir/swagger-ui/index.html as well as the /fhir/api-docs (see https://hapifhir.io/hapi-fhir/docs/server_plain/openapi.html)
    openapi_enabled: true
    ### This is the FHIR version. Choose between, DSTU2, DSTU3, R4 or R5
    fhir_version: R4
    ### Flag is false by default. This flag enables runtime installation of IG's.
    ig_runtime_upload_enabled: false
    ### This flag when enabled to true, will avail evaluate measure operations from CR Module.

    ### enable to use the ApacheProxyAddressStrategy which uses X-Forwarded-* headers
    ### to determine the FHIR server address
    #   use_apache_address_strategy: false
    ### forces the use of the https:// protocol for the returned server address.
    ### alternatively, it may be set using the X-Forwarded-Proto header.
    #   use_apache_address_strategy_https: false
    ### enables the server to overwrite defaults on HTML, css, etc. under the url pattern of eg. /content/custom **
    ### Folder with custom content MUST be named custom. If omitted then default content applies
    #custom_content_path: ./custom
    ### enables the server host custom content. If e.g. the value ./configs/app is supplied then the content
    ### will be served under /web/app
    #app_content_path: ./configs/app
    ### enable to set the Server URL
    #    server_address: http://hapi.fhir.org/baseR4
    #    defer_indexing_for_codesystems_of_size: 101
    ### Flag is true by default. This flag filters resources during package installation, allowing only those resources with a valid status (e.g. active) to be installed.
    #    validate_resource_status_for_package_upload: false
    #    install_transitive_ig_dependencies: true
    #implementationguides:
    ###    example from registry (packages.fhir.org)
    #  swiss:
    #    name: swiss.mednet.fhir
    #    version: 0.8.0
    #    reloadExisting: false
    #    installMode: STORE_AND_INSTALL
    #      example not from registry
    #      ips_1_0_0:
    #        packageUrl: https://build.fhir.org/ig/HL7/fhir-ips/package.tgz
    #        name: hl7.fhir.uv.ips
    #        version: 1.0.0
    #    supported_resource_types:
    #      - Patient
    #      - Observation
    ##################################################
    # Allowed Bundle Types for persistence (defaults are: COLLECTION,DOCUMENT,MESSAGE)
    ##################################################
    #    allowed_bundle_types: COLLECTION,DOCUMENT,MESSAGE,TRANSACTION,TRANSACTIONRESPONSE,BATCH,BATCHRESPONSE,HISTORY,SEARCHSET
    #    allow_cascading_deletes: true
    #    allow_contains_searches: true
    #    allow_external_references: true
    #    allow_multiple_delete: true
    #    allow_override_default_search_params: true
    #    auto_create_placeholder_reference_targets: false
    #    mass_ingestion_mode_enabled: false
    ### tells the server to automatically append the current version of the target resource to references at these paths
    #    auto_version_reference_at_paths: Device.patient, Device.location, Device.parent, DeviceMetric.parent, DeviceMetric.source, Observation.device, Observation.subject
    #    ips_enabled: false
    #    default_encoding: JSON
    #    default_pretty_print: true
    #    default_page_size: 20
    #    delete_expunge_enabled: true
    #    enable_repository_validating_interceptor: true
    #    enable_index_missing_fields: false
    #    enable_index_of_type: true
    #    enable_index_contained_resource: false
    #    upliftedRefchains_enabled: true
    #    resource_dbhistory_enabled: false
    ###  !!Extended Lucene/Elasticsearch Indexing is still a experimental feature, expect some features (e.g. _total=accurate) to not work as expected!!
    ###  more information here: https://hapifhir.io/hapi-fhir/docs/server_jpa/elastic.html
    advanced_lucene_indexing: false
    search_index_full_text_enabled: false
    bulk_export_enabled: false
    bulk_import_enabled: false
    #    language_search_parameter_enabled: true
    #    enforce_referential_integrity_on_delete: false
    # This is an experimental feature, and does not fully support _total and other FHIR features.
    #    enforce_referential_integrity_on_delete: false
    #    enforce_referential_integrity_on_write: false
    #    etag_support_enabled: true
    #    expunge_enabled: true
    #    client_id_strategy: ALPHANUMERIC
    #    server_id_strategy: SEQUENTIAL_NUMERIC
    #    fhirpath_interceptor_enabled: false
    #    filter_search_enabled: true
    #    graphql_enabled: true
    narrative_enabled: false
    mdm_enabled: false
    mdm_rules_json_location: "mdm-rules.json"
    ##  see: https://hapifhir.io/hapi-fhir/docs/interceptors/built_in_server_interceptors.html#jpa-server-retry-on-version-conflicts
    #    userRequestRetryVersionConflictsInterceptorEnabled : false
    #    local_base_urls:
    #      - https://hapi.fhir.org/baseR4
    #    pre_expand_value_sets: true
    #	 enable_task_pre_expand_value_sets: true
    #    pre_expand_value_sets_default_count: 1000
    #    pre_expand_value_sets_max_count: 1000
    #    maximum_expansion_size: 1000

    logical_urls:
      - http://terminology.hl7.org/*
      - https://terminology.hl7.org/*
      - http://snomed.info/*
      - https://snomed.info/*
      - http://unitsofmeasure.org/*
      - https://unitsofmeasure.org/*
      - http://loinc.org/*
      - https://loinc.org/*
    #    partitioning:
    #      allow_references_across_partitions: false
    #      partitioning_include_in_search_hashes: false
    #      conditional_create_duplicate_identifiers_enabled: false
    #      request_tenant_partitioning_mode: true
    cors:
      allow_Credentials: true
      # These are allowed_origin patterns, see: https://docs.spring.io/spring-framework/docs/current/javadoc-api/org/springframework/web/cors/CorsConfiguration.html#setAllowedOriginPatterns-java.util.List-
      allowed_origin:
        - '*'

    # Search coordinator thread pool sizes
    search-coord-core-pool-size: 20
    search-coord-max-pool-size: 100
    search-coord-queue-capacity: 200

    # Search Prefetch Thresholds.

    # This setting sets the number of search results to prefetch. For example, if this list
    # is set to [100, 1000, -1] then the server will initially load 100 results and not
    # attempt to load more. If the user requests subsequent page(s) of results and goes
    # past 100 results, the system will load the next 900 (up to the following threshold of 1000).
    # The system will progressively work through these thresholds.
    # A threshold of -1 means to load all results. Note that if the final threshold is a
    # number other than -1, the system will never prefetch more than the given number.
    search_prefetch_thresholds: 13,503,2003,-1

    # comma-separated package names, will be @ComponentScan'ed by Spring to allow for creating custom Spring beans
    #custom-bean-packages:
    
    # comma-separated list of fully qualified interceptor classes. 
    # classes listed here will be fetched from the Spring context when combined with 'custom-bean-packages', 
    # or will be instantiated via reflection using an no-arg contructor; then registered with the server  
    #custom-interceptor-classes:  

<<<<<<< HEAD
    # comma-separated list of fully qualified provider classes.
    # classes listed here will be fetched from the Spring context when combined with 'custom-bean-packages',
    # or will be instantiated via reflection using an no-arg contructor; then registered with the server
    #custom-provider-classes:

=======
    # comma-separated list of fully qualified provider classes. 
    # classes listed here will be fetched from the Spring context when combined with 'custom-bean-packages', 
    # or will be instantiated via reflection using an no-arg contructor; then registered with the server  
    #custom-provider-classes:  
    # specify what should be stored in meta.source based on StoreMetaSourceInformationEnum defaults to NONE
    # store_meta_source_information: NONE
>>>>>>> 814e20f9
    # Threadpool size for BATCH'ed GETs in a bundle.
    #    bundle_batch_pool_size: 10
    #    bundle_batch_pool_max_size: 50

    #    logger:
    #      error_format: 'ERROR - ${requestVerb} ${requestUrl}'
    #      format: >-
    #        Path[${servletPath}] Source[${requestHeader.x-forwarded-for}]
    #        Operation[${operationType} ${operationName} ${idOrResourceName}]
    #        UA[${requestHeader.user-agent}] Params[${requestParameters}]
    #        ResponseEncoding[${responseEncodingNoDefault}]
    #      log_exceptions: true
    #      name: fhirtest.access
    #    max_binary_size: 104857600
    #    max_page_size: 200
    #    retain_cached_searches_mins: 60
    #    reuse_cached_search_results_millis: 60000
    # The remote_terminology_service block is commented out by default because it requires external terminology service endpoints.
    # Uncomment and configure the block below if you need to enable remote terminology validation or mapping.
    #remote_terminology_service:
    #  all:
    #    system: '*'
    #    url: 'https://tx.fhir.org/r4/'
    #  snomed:
    #    system: 'http://snomed.info/sct'
    #    url: 'https://tx.fhir.org/r4/'
    #  loinc:
    #    system: 'http://loinc.org'
    #    url: 'https://hapi.fhir.org/baseR4/'
    tester:
      home:
        name: Local Tester
        server_address: 'http://localhost:8080/fhir'
        refuse_to_fetch_third_party_urls: false
        fhir_version: R4
      global:
        name: Global Tester
        server_address: "http://hapi.fhir.org/baseR4"
        refuse_to_fetch_third_party_urls: false
        fhir_version: R4
    #    validation:
    #      requests_enabled: true
    #      responses_enabled: true
    #    binary_storage_enabled: true
    inline_resource_storage_below_size: 4000
#    bulk_export_enabled: true
<<<<<<< HEAD
    subscription:
      resthook_enabled: true
      websocket_enabled: true
=======
#    subscription:
#      resthook_enabled: true
#      websocket_enabled: false
#      polling_interval_ms: 5000
#      immediately_queued: false
>>>>>>> 814e20f9
#      email:
#        from: some@test.com
#        host: google.com
#        port:
#        username:
#        password:
#        auth:
#        startTlsEnable:
#        startTlsRequired:
#        quitWait:
#    lastn_enabled: true
#    store_resource_in_lucene_index_enabled: true
###  This is configuration for normalized quantity search level default is 0
###   0: NORMALIZED_QUANTITY_SEARCH_NOT_SUPPORTED - default
###   1: NORMALIZED_QUANTITY_STORAGE_SUPPORTED
###   2: NORMALIZED_QUANTITY_SEARCH_SUPPORTED
#    normalized_quantity_search_level: 2
#elasticsearch:
#  debug:
#    pretty_print_json_log: false
#    refresh_after_write: false
#  enabled: false
#  password: SomePassword
#  required_index_status: YELLOW
#  rest_url: 'localhost:9200'
#  protocol: 'http'
#  schema_management_strategy: CREATE
#  username: SomeUsername<|MERGE_RESOLUTION|>--- conflicted
+++ resolved
@@ -43,8 +43,8 @@
     baselineOnMigrate: true
     fail-on-missing-locations: false
   datasource:
-    url: 'jdbc:h2:file:./target/database/h2'
-    #url: jdbc:h2:mem:test_mem
+    #url: 'jdbc:h2:file:./target/database/h2'
+    url: jdbc:h2:mem:test_mem
     username: sa
     password: null
     driverClassName: org.h2.Driver
@@ -156,7 +156,7 @@
     #    server_address: http://hapi.fhir.org/baseR4
     #    defer_indexing_for_codesystems_of_size: 101
     ### Flag is true by default. This flag filters resources during package installation, allowing only those resources with a valid status (e.g. active) to be installed.
-    #    validate_resource_status_for_package_upload: false
+    #    validate_resource_status_for_package_upload: false 
     #    install_transitive_ig_dependencies: true
     #implementationguides:
     ###    example from registry (packages.fhir.org)
@@ -272,20 +272,12 @@
     # or will be instantiated via reflection using an no-arg contructor; then registered with the server  
     #custom-interceptor-classes:  
 
-<<<<<<< HEAD
-    # comma-separated list of fully qualified provider classes.
-    # classes listed here will be fetched from the Spring context when combined with 'custom-bean-packages',
-    # or will be instantiated via reflection using an no-arg contructor; then registered with the server
-    #custom-provider-classes:
-
-=======
     # comma-separated list of fully qualified provider classes. 
     # classes listed here will be fetched from the Spring context when combined with 'custom-bean-packages', 
     # or will be instantiated via reflection using an no-arg contructor; then registered with the server  
     #custom-provider-classes:  
     # specify what should be stored in meta.source based on StoreMetaSourceInformationEnum defaults to NONE
     # store_meta_source_information: NONE
->>>>>>> 814e20f9
     # Threadpool size for BATCH'ed GETs in a bundle.
     #    bundle_batch_pool_size: 10
     #    bundle_batch_pool_max_size: 50
@@ -332,17 +324,11 @@
     #    binary_storage_enabled: true
     inline_resource_storage_below_size: 4000
 #    bulk_export_enabled: true
-<<<<<<< HEAD
     subscription:
       resthook_enabled: true
-      websocket_enabled: true
-=======
-#    subscription:
-#      resthook_enabled: true
 #      websocket_enabled: false
 #      polling_interval_ms: 5000
 #      immediately_queued: false
->>>>>>> 814e20f9
 #      email:
 #        from: some@test.com
 #        host: google.com
