--- conflicted
+++ resolved
@@ -40,8 +40,8 @@
     baselineOnMigrate: true
     fail-on-missing-locations: false
   datasource:
-    #url: 'jdbc:h2:file:./target/database/h2'
-    url: jdbc:h2:mem:test_mem
+    url: 'jdbc:h2:file:./target/database/h2'
+    #url: jdbc:h2:mem:test_mem
     username: sa
     password: null
     driverClassName: org.h2.Driver
@@ -67,7 +67,7 @@
   #      hibernate.cache.use_minimal_puts: false
 
   ###    These settings will enable fulltext search with lucene or elastic
-      hibernate.search.enabled: false
+      hibernate.search.enabled: true
   ### lucene parameters
 #      hibernate.search.backend.type: lucene
 #      hibernate.search.backend.analysis.configurer: ca.uhn.fhir.jpa.search.HapiHSearchAnalysisConfigurers$HapiLuceneAnalysisConfigurer
@@ -125,15 +125,9 @@
           terminology_parameter_mode: FILTER_IN_MEMORY #  AUTO, USE_VALUE_SET_URL, USE_INLINE_CODES, FILTER_IN_MEMORY
           profile_mode: DECLARED # ENFORCED, DECLARED, OPTIONAL, TRUST, OFF
 
-<<<<<<< HEAD
-#    cdshooks:
-#      enabled: true
-#      clientIdHeaderName: client_id
-=======
     cdshooks:
       enabled: false
       clientIdHeaderName: client_id
->>>>>>> 103fd012
 
     ### This enables the swagger-ui at /fhir/swagger-ui/index.html as well as the /fhir/api-docs (see https://hapifhir.io/hapi-fhir/docs/server_plain/openapi.html)
     openapi_enabled: true
@@ -159,7 +153,7 @@
     #    server_address: http://hapi.fhir.org/baseR4
     #    defer_indexing_for_codesystems_of_size: 101
     ### Flag is true by default. This flag filters resources during package installation, allowing only those resources with a valid status (e.g. active) to be installed.
-    #    validate_resource_status_for_package_upload: false 
+    #    validate_resource_status_for_package_upload: false
     #    install_transitive_ig_dependencies: true
     #implementationguides:
     ###    example from registry (packages.fhir.org)
@@ -267,11 +261,11 @@
     # or will be instantiated via reflection using an no-arg contructor; then registered with the server  
     #custom-interceptor-classes:  
 
-    # comma-separated list of fully qualified provider classes. 
-    # classes listed here will be fetched from the Spring context when combined with 'custom-bean-packages', 
-    # or will be instantiated via reflection using an no-arg contructor; then registered with the server  
-    #custom-provider-classes:  
-    
+    # comma-separated list of fully qualified provider classes.
+    # classes listed here will be fetched from the Spring context when combined with 'custom-bean-packages',
+    # or will be instantiated via reflection using an no-arg contructor; then registered with the server
+    #custom-provider-classes:
+
     # Threadpool size for BATCH'ed GETs in a bundle.
     #    bundle_batch_pool_size: 10
     #    bundle_batch_pool_max_size: 50
