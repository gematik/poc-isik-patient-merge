--- conflicted
+++ resolved
@@ -85,28 +85,4 @@
     return retVal;
   }
 
-<<<<<<< HEAD
-  @Bean()
-  public ElasticsearchSvcImpl elasticsearchSvc(PartitionSettings thePartitionSetings) {
-	  if (Boolean.TRUE.equals(EnvironmentHelper.isElasticsearchEnabled(configurableEnvironment))) {
-		  String elasticsearchUrl = EnvironmentHelper.getElasticsearchServerUrl(configurableEnvironment);
-		  String elasticsearchHost = elasticsearchUrl;
-		  String elasticsearchProtocol = EnvironmentHelper.getElasticsearchServerProtocol(configurableEnvironment);
-		  if (elasticsearchUrl.startsWith("http")) {
-			  elasticsearchProtocol = elasticsearchUrl.split("://")[0];
-			  elasticsearchHost = elasticsearchUrl.split("://")[1];
-		  }else {
-			  elasticsearchProtocol = "http";
-			  elasticsearchHost = elasticsearchUrl;
-		  }
-		  String elasticsearchUsername = EnvironmentHelper.getElasticsearchServerUsername(configurableEnvironment);
-		  String elasticsearchPassword = EnvironmentHelper.getElasticsearchServerPassword(configurableEnvironment);
-		  return new ElasticsearchSvcImpl(thePartitionSetings, elasticsearchProtocol, elasticsearchHost, elasticsearchUsername, elasticsearchPassword);
-	  } else {
-		  return null;
-	  }
-  }
-
-=======
->>>>>>> 3fd88039
 }