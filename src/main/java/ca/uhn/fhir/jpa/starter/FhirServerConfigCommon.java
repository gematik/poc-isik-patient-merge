package ca.uhn.fhir.jpa.starter;

import java.lang.reflect.InvocationTargetException;
import java.sql.Driver;

import ca.uhn.fhir.jpa.model.entity.ModelConfig;
import ca.uhn.fhir.jpa.subscription.module.subscriber.email.IEmailSender;
import ca.uhn.fhir.jpa.subscription.module.subscriber.email.JavaMailEmailSender;
import org.apache.commons.dbcp2.BasicDataSource;
import org.hl7.fhir.instance.model.Subscription;
import org.springframework.beans.factory.annotation.Autowire;
import org.springframework.context.annotation.Bean;
import org.springframework.context.annotation.Configuration;
import org.springframework.transaction.annotation.EnableTransactionManagement;

import ca.uhn.fhir.jpa.dao.DaoConfig;
import ca.uhn.fhir.rest.server.interceptor.IServerInterceptor;
import ca.uhn.fhir.rest.server.interceptor.LoggingInterceptor;
import ca.uhn.fhir.rest.server.interceptor.ResponseHighlighterInterceptor;

/**
 * This is the primary configuration file for the example server
 */
@Configuration
@EnableTransactionManagement()
public class FhirServerConfigCommon {

	private static final org.slf4j.Logger ourLog = org.slf4j.LoggerFactory.getLogger(FhirServerConfigCommon.class);

	private Boolean allowContainsSearches = HapiProperties.getAllowContainsSearches();
	private Boolean allowMultipleDelete = HapiProperties.getAllowMultipleDelete();
	private Boolean allowExternalReferences = HapiProperties.getAllowExternalReferences();
	private Boolean expungeEnabled = HapiProperties.getExpungeEnabled();
	private Boolean allowPlaceholderReferences = HapiProperties.getAllowPlaceholderReferences();
	private Boolean subscriptionRestHookEnabled = HapiProperties.getSubscriptionRestHookEnabled();
	private Boolean subscriptionEmailEnabled = HapiProperties.getSubscriptionEmailEnabled();
	private Boolean allowOverrideDefaultSearchParams = HapiProperties.getAllowOverrideDefaultSearchParams();
	private String emailFrom = HapiProperties.getEmailFrom();
	private Boolean emailEnabled = HapiProperties.getEmailEnabled();
	private String emailHost = HapiProperties.getEmailHost();
	private Integer emailPort = HapiProperties.getEmailPort();
	private String emailUsername = HapiProperties.getEmailUsername();
	private String emailPassword = HapiProperties.getEmailPassword();

	public FhirServerConfigCommon() {
		ourLog.info("Server configured to " + (this.allowContainsSearches ? "allow" : "deny") + " contains searches");
		ourLog.info("Server configured to " + (this.allowMultipleDelete ? "allow" : "deny") + " multiple deletes");
		ourLog.info("Server configured to " + (this.allowExternalReferences ? "allow" : "deny") + " external references");
		ourLog.info("Server configured to " + (this.expungeEnabled ? "enable" : "disable") + " expunges");
		ourLog.info("Server configured to " + (this.allowPlaceholderReferences ? "allow" : "deny") + " placeholder references");
		ourLog.info("Server configured to " + (this.allowOverrideDefaultSearchParams ? "allow" : "deny") + " overriding default search params");

		if (this.emailEnabled) {
			ourLog.info("Server is configured to enable email with host '" + this.emailHost + "' and port " + this.emailPort.toString());
			ourLog.info("Server will use '" + this.emailFrom + "' as the from email address");

			if (this.emailUsername != null && this.emailUsername.length() > 0) {
				ourLog.info("Server is configured to use username '" + this.emailUsername + "' for email");
			}

			if (this.emailPassword != null && this.emailPassword.length() > 0) {
				ourLog.info("Server is configured to use a password for email");
			}
		}

		if (this.subscriptionRestHookEnabled) {
			ourLog.info("REST-hook subscriptions enabled");
		}

		if (this.subscriptionEmailEnabled) {
			ourLog.info("Email subscriptions enabled");
		}
	}

	/**
	 * Configure FHIR properties around the the JPA server via this bean
	 */
	@Bean()
	public DaoConfig daoConfig() {
		DaoConfig retVal = new DaoConfig();

<<<<<<< HEAD
		retVal.setAllowContainsSearches(this.allowContainsSearches);
		retVal.setAllowMultipleDelete(this.allowMultipleDelete);
		retVal.setAllowExternalReferences(this.allowExternalReferences);
		retVal.setExpungeEnabled(this.expungeEnabled);
		retVal.setAutoCreatePlaceholderReferenceTargets(this.allowPlaceholderReferences);
		retVal.setEmailFromAddress(this.emailFrom);
=======
		Boolean allowMultipleDelete = HapiProperties.getAllowMultipleDelete();
		retVal.setAllowMultipleDelete(allowMultipleDelete);
		ourLog.info("Server configured to " + (allowMultipleDelete ? "allow" : "deny") + " multiple deletes");

		Boolean allowExternalReferences = HapiProperties.getAllowExternalReferences();
		retVal.setAllowExternalReferences(allowExternalReferences);
		ourLog.info("Server configured to " + (allowExternalReferences ? "allow" : "deny") + " external references");

		Boolean expungeEnabled = HapiProperties.getExpungeEnabled();
		retVal.setExpungeEnabled(expungeEnabled);
		ourLog.info("Server configured to " + (expungeEnabled ? "enable" : "disable") + " expunges");

		Boolean allowPlaceholderReferences = HapiProperties.getAllowPlaceholderReferences();
		retVal.setAutoCreatePlaceholderReferenceTargets(allowPlaceholderReferences);
		ourLog.info("Server configured to " + (allowPlaceholderReferences ? "allow" : "deny") + " placeholder references");

		Integer maxFetchSize = HapiProperties.getMaximumFetchSize();
		retVal.setFetchSizeDefaultMaximum(maxFetchSize);
		ourLog.info("Server configured to have a maximum fetch size of " + (maxFetchSize == Integer.MAX_VALUE? "'unlimited'": maxFetchSize));
>>>>>>> bf5759fb
		
		// You can enable these if you want to support Subscriptions from your server
		if (this.subscriptionRestHookEnabled) {
			retVal.addSupportedSubscriptionType(Subscription.SubscriptionChannelType.RESTHOOK);
		}

		if (this.subscriptionEmailEnabled) {
			retVal.addSupportedSubscriptionType(Subscription.SubscriptionChannelType.EMAIL);
		}

    	return retVal;
	}

	@Bean
	public ModelConfig modelConfig() {
		ModelConfig modelConfig = new ModelConfig();
		modelConfig.setAllowContainsSearches(this.allowContainsSearches);
		modelConfig.setAllowExternalReferences(this.allowExternalReferences);
		modelConfig.setDefaultSearchParamsCanBeOverridden(this.allowOverrideDefaultSearchParams);
		modelConfig.setEmailFromAddress(this.emailFrom);

		// You can enable these if you want to support Subscriptions from your server
		if (this.subscriptionRestHookEnabled) {
			modelConfig.addSupportedSubscriptionType(Subscription.SubscriptionChannelType.RESTHOOK);
		}

		if (this.subscriptionEmailEnabled) {
			modelConfig.addSupportedSubscriptionType(Subscription.SubscriptionChannelType.EMAIL);
		}

		return modelConfig;
	}

	/**
	 * The following bean configures the database connection. The 'url' property value of "jdbc:derby:directory:jpaserver_derby_files;create=true" indicates that the server should save resources in a
	 * directory called "jpaserver_derby_files".
	 * 
	 * A URL to a remote database could also be placed here, along with login credentials and other properties supported by BasicDataSource.
	 */
	@Bean(destroyMethod = "close")
	public BasicDataSource dataSource() throws ClassNotFoundException, NoSuchMethodException, IllegalAccessException, InvocationTargetException, InstantiationException {
		BasicDataSource retVal = new BasicDataSource();
		Driver driver = (Driver) Class.forName(HapiProperties.getDataSourceDriver()).getConstructor().newInstance();
		retVal.setDriver(driver);
		retVal.setUrl(HapiProperties.getDataSourceUrl());
		retVal.setUsername(HapiProperties.getDataSourceUsername());
		retVal.setPassword(HapiProperties.getDataSourcePassword());
		retVal.setMaxTotal(HapiProperties.getDataSourceMaxPoolSize());
		return retVal;
	}


	/**
	 * Do some fancy logging to create a nice access log that has details about each incoming request.
	 */
	public IServerInterceptor loggingInterceptor() {
		LoggingInterceptor retVal = new LoggingInterceptor();
		retVal.setLoggerName(HapiProperties.getLoggerName());
		retVal.setMessageFormat(HapiProperties.getLoggerFormat());
		retVal.setErrorMessageFormat(HapiProperties.getLoggerErrorFormat());
		retVal.setLogExceptions(HapiProperties.getLoggerLogExceptions());
		return retVal;
	}

	/**
	 * This interceptor adds some pretty syntax highlighting in responses when a browser is detected
	 */
	@Bean(autowire = Autowire.BY_TYPE)
	public IServerInterceptor responseHighlighterInterceptor() {
		ResponseHighlighterInterceptor retVal = new ResponseHighlighterInterceptor();
		return retVal;
	}

	@Bean()
	public IEmailSender emailSender() {
		if (this.emailEnabled) {
			JavaMailEmailSender retVal = new JavaMailEmailSender();

			retVal.setSmtpServerHostname(this.emailHost);
			retVal.setSmtpServerPort(this.emailPort);
			retVal.setSmtpServerUsername(this.emailUsername);
			retVal.setSmtpServerPassword(this.emailPassword);

			return retVal;
		}

		return null;
	}
}<|MERGE_RESOLUTION|>--- conflicted
+++ resolved
@@ -79,34 +79,16 @@
 	public DaoConfig daoConfig() {
 		DaoConfig retVal = new DaoConfig();
 
-<<<<<<< HEAD
 		retVal.setAllowContainsSearches(this.allowContainsSearches);
 		retVal.setAllowMultipleDelete(this.allowMultipleDelete);
 		retVal.setAllowExternalReferences(this.allowExternalReferences);
 		retVal.setExpungeEnabled(this.expungeEnabled);
 		retVal.setAutoCreatePlaceholderReferenceTargets(this.allowPlaceholderReferences);
 		retVal.setEmailFromAddress(this.emailFrom);
-=======
-		Boolean allowMultipleDelete = HapiProperties.getAllowMultipleDelete();
-		retVal.setAllowMultipleDelete(allowMultipleDelete);
-		ourLog.info("Server configured to " + (allowMultipleDelete ? "allow" : "deny") + " multiple deletes");
-
-		Boolean allowExternalReferences = HapiProperties.getAllowExternalReferences();
-		retVal.setAllowExternalReferences(allowExternalReferences);
-		ourLog.info("Server configured to " + (allowExternalReferences ? "allow" : "deny") + " external references");
-
-		Boolean expungeEnabled = HapiProperties.getExpungeEnabled();
-		retVal.setExpungeEnabled(expungeEnabled);
-		ourLog.info("Server configured to " + (expungeEnabled ? "enable" : "disable") + " expunges");
-
-		Boolean allowPlaceholderReferences = HapiProperties.getAllowPlaceholderReferences();
-		retVal.setAutoCreatePlaceholderReferenceTargets(allowPlaceholderReferences);
-		ourLog.info("Server configured to " + (allowPlaceholderReferences ? "allow" : "deny") + " placeholder references");
 
 		Integer maxFetchSize = HapiProperties.getMaximumFetchSize();
 		retVal.setFetchSizeDefaultMaximum(maxFetchSize);
 		ourLog.info("Server configured to have a maximum fetch size of " + (maxFetchSize == Integer.MAX_VALUE? "'unlimited'": maxFetchSize));
->>>>>>> bf5759fb
 		
 		// You can enable these if you want to support Subscriptions from your server
 		if (this.subscriptionRestHookEnabled) {
